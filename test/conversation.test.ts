// deno-lint-ignore-file no-explicit-any
import {
    assert,
    assertEquals,
    assertFalse,
    assertInstanceOf,
    assertRejects,
    assertStringIncludes,
    assertThrows,
} from "https://deno.land/std@0.166.0/testing/asserts.ts";
import { describe, it } from "https://deno.land/std@0.166.0/testing/bdd.ts";
import { spy, stub } from "https://deno.land/std@0.166.0/testing/mock.ts";
import {
    type Conversation,
    type ConversationFlavor,
    ConversationHandle,
    conversations,
    createConversation,
} from "../src/conversation.ts";
import {
    Api,
    ApiError,
    Bot,
    BotError,
    Context,
    GrammyError,
    HttpError,
    lazySession,
    type NextFunction,
    session,
    type SessionFlavor,
    type Update,
} from "../src/deps.deno.ts";
import { resolver } from "../src/utils.ts";
import {
    chat,
    date,
    message_id,
    slashStart,
    testConversation,
} from "./utils.test.ts";

type MyContext = Context & ConversationFlavor;
type MyConversation = Conversation<MyContext>;
const botInfo = {
    id: 17,
    first_name: "Botty",
    is_bot: true as const,
    username: "bottybot",
    can_join_groups: true as const,
    can_read_all_group_messages: true as const,
    supports_inline_queries: true as const,
};

describe("conversations", () => {
    it("should check for sessions", async () => {
        const bot = new Bot<MyContext>("dummy", { botInfo });
        bot.use(conversations());
        await assertRejects(
            () => bot.handleUpdate(slashStart),
            BotError,
            "Cannot use conversations without session",
        );
    });
});

describe("createConversation", () => {
    it("should check for conversations", async () => {
        const bot = new Bot<MyContext>("dummy", { botInfo });
        bot.use(createConversation(() => {}, "name"));
        await assertRejects(
            () => bot.handleUpdate(slashStart),
            BotError,
            "Cannot register a conversation without first installing the conversations plugin",
        );
    });
    it("should require a name", () => {
        assertThrows(() => createConversation(() => {}));
    });
    it("should check for duplicate conversation identifiers", async () => {
        const bot = new Bot<MyContext>("dummy", { botInfo });
        bot.use(
            session({ initial: () => ({}) }),
            conversations(),
            createConversation(() => {}, "one"),
            createConversation(() => {}, "two"),
            createConversation(() => {}, "one"),
        );
        await assertRejects(
            () => bot.handleUpdate(slashStart),
            BotError,
            "Duplicate conversation identifier 'one'",
        );
    });
    it("should take and respect timeouts", async () => {
        const bot = new Bot<MyContext>("dummy", { botInfo });
        bot.use(
            session({ initial: () => ({}) }),
            conversations(),
            createConversation(async (c) => {
                await c.wait();
                throw "never";
            }, { id: "foo", maxMillisecondsToWait: -1 }),
            createConversation(async (c) => {
                await c.wait();
                throw "always";
            }, { id: "bar", maxMillisecondsToWait: 100 }),
        );
        bot.hears("foo", (ctx) => ctx.conversation.enter("foo"));
        bot.hears("bar", (ctx) => ctx.conversation.enter("bar"));
        await bot.handleUpdate({
            update_id: 0,
            message: { message_id, chat, date, text: "foo" },
        });
        await bot.handleUpdate({
            update_id: 0,
            message: { message_id, chat, date, text: "bar" },
        });
        await assertRejects(
            () =>
                bot.handleUpdate({
                    update_id: 0,
                    message: { message_id, chat, date, text: "update" },
                }),
            BotError,
            "always",
        );
    });
});

describe("ctx.conversation", () => {
    describe("enter", () => {
        it("throws if an unknown conversation should be entered", async () => {
            const bot = new Bot<MyContext>("dummy", { botInfo });

            const func = spy(() => {});
            bot.use(
                session({ initial: () => ({}) }),
                conversations(),
                createConversation(func, "foo"),
                createConversation(func, "bar"),
                createConversation(func, "baz"),
            );
            bot.catch(func);

            bot.command("start", (ctx) => ctx.conversation.reenter("unknown"));
            await assertRejects(
                () => bot.handleUpdate(slashStart),
                BotError,
                "The conversation 'unknown' has not been registered! Known conversations are: 'foo', 'bar', 'baz'",
            );
        });
        it("can enter a function via identifier", async () => {
            const bot = new Bot<MyContext>("dummy", { botInfo });

            const func = spy(
                (_conversation: MyConversation, ctx: MyContext) => {
                    assertEquals(ctx.update, slashStart);
                },
            );

            bot.use(
                session({ initial: () => ({}) }),
                conversations(),
                createConversation(func, "func"),
            );

            bot.command("start", (ctx) => ctx.conversation.enter("func"));
            await bot.handleUpdate(slashStart);

            assertEquals(1, func.calls.length);
        });
        it("can enter a function with timeout", async () => {
            const bot = new Bot<MyContext>("dummy", { botInfo });

            function foo(conversation: MyConversation) {
                assertEquals((conversation as any).timeout, 100);
            }
            function bar(conversation: MyConversation) {
                assertEquals((conversation as any).timeout, 500);
            }
            bot.use(
                session({ initial: () => ({}) }),
                conversations(),
                createConversation(foo, { maxMillisecondsToWait: 500 }),
                createConversation(bar, { maxMillisecondsToWait: 500 }),
            );

            bot.hears("bar", (ctx) => ctx.conversation.enter("bar"));
            await bot.handleUpdate({
                update_id: 0,
                message: { message_id, chat, date, text: "foo" },
            });
            await bot.handleUpdate({
                update_id: 0,
                message: { message_id, chat, date, text: "bar" },
            });
        });
        it("can can overwrite the entered conversations", async () => {
            const bot = new Bot<MyContext>("dummy", { botInfo });

            const func = spy(
                async (
                    conversation: MyConversation,
                    ctx: MyContext,
                ) => {
                    assertEquals(ctx.update, slashStart);
                    await conversation.waitUntil(() => false);
                },
            );

            bot.use(
                session({ initial: () => ({}) }),
                conversations(),
                createConversation(func, "never"),
                createConversation(func, "func"),
            );

            let c: "0" | "1" | "2" = "0";
            bot.route(() => c, {
                "0": async (ctx) => {
                    assertEquals(await ctx.conversation.active(), {});
                    await ctx.conversation.enter("func");
                    assertEquals(await ctx.conversation.active(), { func: 1 });
                    c = "1";
                },
                "1": async (ctx) => {
                    assertEquals(await ctx.conversation.active(), { func: 1 });
                    await ctx.conversation.enter("func");
                    c = "2";
                },
                "2": async (ctx) => {
                    assertEquals(await ctx.conversation.active(), { func: 2 });
                    await ctx.conversation.enter("func", { overwrite: true });
                    assertEquals(await ctx.conversation.active(), { func: 1 });
                },
            });

            await bot.handleUpdate(slashStart);
            await bot.handleUpdate(slashStart);
            await bot.handleUpdate(slashStart);
            assertEquals(1 + 2 + 3, func.calls.length);
        });
        it("can can exit conversations", async () => {
            const bot = new Bot<MyContext>("dummy", { botInfo });

            const func = spy((conversation: MyConversation) =>
                conversation.waitUntil(() => false)
            );

            bot.use(
                session({ initial: () => ({}) }),
                conversations(),
            );
            bot.hears("leave", (ctx) => ctx.conversation.exit("func"));
            bot.hears("leave all", (ctx) => ctx.conversation.exit());
            bot.use(createConversation(func, "func"));
            bot.hears("reenter", (ctx) => ctx.conversation.reenter("func"));
            bot.command("start", async (ctx) => {
                assertEquals(await ctx.conversation.active(), {});
                await ctx.conversation.enter("func");
            });
            bot.command("check", async (ctx) => {
                assertEquals(await ctx.conversation.active(), { func: 1 });
            });

            await bot.handleUpdate(slashStart);
            await bot.handleUpdate({
                update_id: 20,
                message: { message_id, chat, date, text: "leave" },
            });
            await bot.handleUpdate(slashStart);
            await bot.handleUpdate({
                update_id: 21,
                message: { message_id, chat, date, text: "leave all" },
            });
            await bot.handleUpdate(slashStart);
            await bot.handleUpdate({
                update_id: 22,
                message: { message_id, chat, date, text: "reenter" },
            });
            await bot.handleUpdate({
                update_id: 23,
                message: {
                    message_id,
                    chat,
                    date,
                    text: "/check",
                    entities: [{
                        type: "bot_command",
                        offset: 0,
                        length: "/check".length,
                    }],
                },
            });
        });
        it("can can exit conversations even if the session is missing", async () => {
            const bot = new Bot<MyContext>("dummy", { botInfo });

            bot.use(
                session({ initial: () => ({}) }),
                conversations(),
            );
            bot.command("start", async (ctx) => {
                await ctx.conversation.exit();
                assertEquals(await ctx.conversation.active(), {});
            });
            await bot.handleUpdate(slashStart);
        });
    });
});

describe("The conversation engine", () => {
    it("should run pass-through conversations", async () => {
        const bot = new Bot<MyContext>("dummy", { botInfo });
        const func = spy(() => 42);
        bot.use(
            session({ initial: () => ({}) }),
            conversations(),
            createConversation(func),
            createConversation(function never() {}),
        );
        bot.command("start", (ctx) => ctx.conversation.enter("spy"));
        await bot.handleUpdate(slashStart);
    });
    it("should throw from pass-through conversations", async () => {
        await assertRejects(
            () => testConversation(() => Promise.reject("42"), slashStart),
            BotError,
            "42",
        );
    });
    it("should replay API calls", async () => {
        const msg = { message_id: 0, chat, date, text: "Hi there!" };
        await testConversation(
            async (conversation, ctx) => {
                ctx = await conversation.wait();
                assertEquals(ctx.update, slashStart);
                let message = await ctx.reply(msg.text);
                assertEquals(message, msg);
                ctx = await conversation.wait();
                assertEquals(ctx.update, slashStart);
                message = await ctx.reply(msg.text);
                assertEquals(message, msg);
                message = await ctx.reply(msg.text);
                assertEquals(message, msg);
                ctx = await conversation.wait();
                assertEquals(ctx.update, slashStart);
                message = await ctx.reply(msg.text);
                assertEquals(message, msg);
            },
            [slashStart, slashStart, slashStart],
            [
                { method: "sendMessage", result: msg },
                { method: "sendMessage", result: msg },
                { method: "sendMessage", result: msg },
                { method: "sendMessage", result: msg },
            ],
        );
    });
<<<<<<< HEAD
    it("should be able to wait with timeouts", async () => {
=======
    it("should replay errors in API calls", async () => {
        const msg = { message_id: 0, chat, date, text: "Hi there!" };
        const err: ApiError = {
            ok: false,
            description: "nope",
            error_code: 42,
        };
        await testConversation(
            async (conversation, ctx) => {
                ctx = await conversation.wait();
                assertEquals(ctx.update, slashStart);
                try {
                    await ctx.reply(msg.text);
                    throw "never";
                } catch (err) {
                    assertInstanceOf(err, GrammyError);
                    assertStringIncludes(err.message, "42: nope");
                }
                ctx = await conversation.wait();
                assertEquals(ctx.update, slashStart);
                const message = await ctx.reply(msg.text);
                assertEquals(message, msg);
            },
            [slashStart, slashStart, slashStart],
            [
                { method: "sendMessage", result: msg },
                { method: "sendMessage", result: err },
            ],
        );
    });
    it("should be able to skip updates", async () => {
>>>>>>> b34dc197
        const bot = new Bot<MyContext>("dummy", { botInfo });
        const api = spy((
            _prev,
            _method: string,
            _payload: Record<string, unknown>,
        ) => Promise.resolve({ ok: true as const, result: true as any }));
        bot.api.config.use(api);
        async function conv(conversation: MyConversation, ctx: MyContext) {
            await ctx.reply("inside");
            await conversation.wait({ maxMilliseconds: 100 });
            await ctx.reply("between");
            await conversation.wait({ maxMilliseconds: -1 });
            throw "never";
        }
        bot.use(
            session({ initial: () => ({}) }),
            conversations(),
            createConversation(conv),
        );
        bot.command("start", (ctx) => ctx.conversation.enter("conv"));
        bot.use((ctx) => ctx.reply("outside"));
        await bot.handleUpdate(slashStart);
        assertEquals(api.calls.length, 1);
        assertEquals(api.calls[0].args[1], "sendMessage");
        assertEquals(api.calls[0].args[2].text, "inside");
        const up = {
            update_id: 42,
            message: { message_id, chat, date, text: "msg" },
        };
        await bot.handleUpdate(up);
        assertEquals(api.calls.length, 2);
        assertEquals(api.calls[1].args[1], "sendMessage");
        assertEquals(api.calls[1].args[2].text, "between");
        await bot.handleUpdate(up);
        assertEquals(api.calls.length, 3);
        assertEquals(api.calls[2].args[1], "sendMessage");
        assertEquals(api.calls[2].args[2].text, "outside");
    });
    it("should be able to skip updates", async () => {
        const bot = new Bot<MyContext>("dummy", { botInfo });
        const api = spy((
            _prev,
            _method: string,
            _payload: Record<string, unknown>,
        ) => Promise.resolve({ ok: true as const, result: true as any }));
        bot.api.config.use(api);
        async function conv(conversation: MyConversation, ctx: MyContext) {
            await ctx.reply("inside");
            await conversation.skip();
            throw "never";
        }
        bot.use(
            session({ initial: () => ({}) }),
            conversations(),
            createConversation(conv),
        );
        bot.command("start", (ctx) => ctx.conversation.enter("conv"));
        bot.use((ctx) => ctx.reply("outside"));
        await bot.handleUpdate(slashStart);
        assertEquals(api.calls.length, 1);
        assertEquals(api.calls[0].args[1], "sendMessage");
        assertEquals(api.calls[0].args[2].text, "inside");
        await bot.handleUpdate({
            update_id: 42,
            message: { message_id, chat, date, text: "msg" },
        });
        assertEquals(api.calls.length, 3);
        assertEquals(api.calls[1].args[1], "sendMessage");
        assertEquals(api.calls[1].args[2].text, "inside");
        assertEquals(api.calls[2].args[1], "sendMessage");
        assertEquals(api.calls[2].args[2].text, "outside");
    });
    it("should be able to drop skipped updates", async () => {
        const bot = new Bot<MyContext>("dummy", { botInfo });
        const api = spy((_prev, _method: string) =>
            Promise.resolve({ ok: true as const, result: true as any })
        );
        bot.api.config.use(api);
        async function conv(conversation: MyConversation, ctx: MyContext) {
            ctx = await conversation.wait();
            await ctx.reply("inside");
            if (ctx.hasCommand("start")) {
                await conversation.skip({ drop: true });
                throw "never";
            } else {
                await ctx.reply("after");
            }
        }
        bot.use(
            session({ initial: () => ({}) }),
            conversations(),
            createConversation(conv),
        );
        bot.command("start", (ctx) => ctx.conversation.enter("conv"));
        bot.use(() => {
            throw "never";
        });
        await bot.handleUpdate(slashStart);
        await bot.handleUpdate(slashStart);
        assertEquals(api.calls.length, 1);
        assertEquals(api.calls[0].args[1], "sendMessage");
        await bot.handleUpdate({
            update_id: 42,
            message: { message_id, chat, date, text: "msg" },
        });
        assertEquals(api.calls.length, 3);
        assertEquals(api.calls[1].args[1], "sendMessage");
        assertEquals(api.calls[2].args[1], "sendMessage");
    });
    it("should not replay API calls after conversations", async () => {
        const bot = new Bot<MyContext>("dummy", { botInfo });
        bot.api.config.use(() => {
            return Promise.resolve({ ok: true, result: true as any });
        });
        async function conv(conversation: MyConversation, ctx: MyContext) {
            await ctx.reply("hi");
            await conversation.wait();
        }
        bot.use(
            session({ initial: () => ({}) }),
            conversations(),
            createConversation(conv),
        );
        bot.command("start", async (ctx) => {
            await ctx.conversation.enter("conv");
            await ctx.reply("hi");
            // only one operation was logged, not two
            assertEquals(
                1,
                (await ctx.session).conversation?.conv[0].log.u[0].a
                    ?.sendMessage
                    .length,
            );
        });
        await bot.handleUpdate(slashStart);
    });
    it("should protect against invalid wait replays", async () => {
        const bot = new Bot<MyContext>("dummy", { botInfo });
        async function conv(conversation: MyConversation) {
            await conversation._replayWait();
        }
        bot.use(
            session({ initial: () => ({}) }),
            conversations(),
            createConversation(conv),
        );
        bot.command("start", (ctx) => ctx.conversation.enter("conv"));
        await assertRejects(
            () => bot.handleUpdate(slashStart),
            BotError,
            "Replay stack exhausted",
        );
    });
    it("should protect against invalid unlogs", async () => {
        const bot = new Bot<MyContext>("dummy", { botInfo });
        function conv(conversation: MyConversation) {
            conversation._unlogWait(); // /start command
            conversation._unlogWait(); // throws
        }
        bot.use(
            session({ initial: () => ({}) }),
            conversations(),
            createConversation(conv),
        );
        bot.command("start", (ctx) => ctx.conversation.enter("conv"));
        await assertRejects(
            () => bot.handleUpdate(slashStart),
            BotError,
            "Empty log",
        );
    });
    it("should permit floating promises in API calls", async () => {
        const msg = { message_id: 0, chat, date, text: "Hi there!" };
        await testConversation(
            async (conversation, ctx) => {
                ctx = await conversation.wait();
                assertEquals(ctx.update, slashStart);
                ctx.reply(msg.text);
                ctx = await conversation.wait();
                assertEquals(ctx.update, slashStart);
            },
            [slashStart, slashStart],
            [{ method: "sendMessage", result: msg }],
        );
    });
    it("should be able to handle missing API call results", async () => {
        const msg = { message_id: 0, chat, date, text: "Hi there!" };
        await testConversation(
            async (conversation, ctx) => {
                ctx.reply(msg.text);
                if (conversation._isReplaying) ctx.reply(msg.text);
                await conversation.wait();
                return 0;
            },
            slashStart,
            [
                { method: "sendMessage", result: msg },
                { method: "sendMessage", result: msg },
            ],
        );
    });
    it("should proxy functions installed on the context object", async () => {
        const msg = { message_id: 0, chat, date, text: "Hi there!" };
        const func = spy((val: number) => val + 1);
        const answer = await testConversation(
            async (conversation, ctx) => {
                ctx = await conversation.wait();
                assertEquals(ctx.update, slashStart);
                ctx.reply(msg.text);
                ctx = await conversation.wait();
                assertEquals(ctx.update, slashStart);
                const res = (ctx as any).func(41);
                ctx = await conversation.wait();
                assertEquals(ctx.update, slashStart);
                return res;
            },
            [slashStart, slashStart, slashStart],
            [{ method: "sendMessage", result: msg }],
            (ctx, next) => {
                Object.defineProperty(ctx, "func", {
                    enumerable: true,
                    value: func,
                });
                return next();
            },
        );
        assertEquals(answer, 42);
        assertEquals(func.calls.length, 2);
        assertEquals(func.calls[0].args, [41]);
        assertEquals(func.calls[0].returned, 42);
        assertEquals(func.calls[1].args, [41]);
        assertEquals(func.calls[1].returned, 42);
    });
    it("should allow previously proxied functions to be missing on the context object", async () => {
        const msg = { message_id: 0, chat, date, text: "Hi there!" };
        let call = 0;
        const func = spy((val: number) => val + 1);
        const answer = await testConversation(
            async (conversation, ctx) => { // call 0 [func]
                ctx = await conversation.wait(); // call 1 [func]
                assertEquals(ctx.update, slashStart);
                const res = await conversation.external(() => {
                    return (ctx as any).func(41);
                });
                ctx = await conversation.wait(); // call 2 [func]
                await ctx.reply(msg.text);
                ctx = await conversation.wait(); // call 3 []
                ctx = await conversation.wait(); // call 4 []
                return res;
            },
            [slashStart, slashStart, slashStart, slashStart],
            [{ method: "sendMessage", result: msg }],
            (ctx, next) => {
                if (call++ < 3) {
                    Object.defineProperty(ctx, "func", {
                        enumerable: true,
                        value: func,
                    });
                }
                return next();
            },
        );
        assertEquals(answer, 42);
        assertEquals(func.calls.length, 1);
        assertEquals(func.calls[0].args, [41]);
        assertEquals(func.calls[0].returned, 42);
    });
    describe("provides conversation.waitUntil", () => {
        it("which should be able to wait for a condition to hold", async () => {
            let count = 0;
            assertEquals(
                42,
                await testConversation(
                    async (conversation) => {
                        await conversation.waitUntil(
                            () => count === 2,
                            () => count++,
                        );
                        assertEquals(count, 2);
                        return 42;
                    },
                    [slashStart, slashStart, slashStart],
                ),
            );
        });
    });
    describe("provides conversation.waitUnless", () => {
        it("which should be able to wait for a condition not to hold", async () => {
            let count = 0;
            assertEquals(
                42,
                await testConversation(
                    async (conversation) => {
                        await conversation.waitUnless(
                            () => count !== 2,
                            () => count++,
                        );
                        assertEquals(count, 2);
                        return 42;
                    },
                    [slashStart, slashStart, slashStart],
                ),
            );
        });
    });
    describe("provides conversation.waitFor", () => {
        it("which should be able to wait for a filter query", async () => {
            assertEquals(
                42,
                await testConversation(
                    async (conversation) => {
                        const ctx = await conversation.waitFor("message:text");
                        assertEquals(ctx.msg.text, "yay!");
                        return 42;
                    },
                    [{
                        update_id: 0,
                        message: {
                            message_id,
                            chat,
                            date,
                            document: { file_id: "abc", file_unique_id: "xyz" },
                        },
                    }, {
                        update_id: 0,
                        message: {
                            message_id,
                            chat,
                            date,
                            text: "yay!",
                        },
                    }],
                ),
            );
        });
    });
    describe("provides conversation.waitForHears", () => {
        it("which should be able to wait for a text", async () => {
            assertEquals(
                42,
                await testConversation(
                    async (conversation) => {
                        let ctx = await conversation.waitForHears("yay!");
                        assertEquals(ctx.msg.text, "yay!");
                        ctx = await conversation.waitForHears(/^ya.*/);
                        assertEquals(ctx.msg.caption, "yay!");
                        return 42;
                    },
                    [{
                        update_id: 0,
                        message: {
                            message_id,
                            chat,
                            date,
                            document: { file_id: "abc", file_unique_id: "xyz" },
                        },
                    }, {
                        update_id: 0,
                        message: {
                            message_id,
                            chat,
                            date,
                            text: "yay!",
                        },
                    }, {
                        update_id: 0,
                        message: {
                            message_id,
                            chat,
                            date,
                            text: "oh yay!",
                        },
                    }, {
                        update_id: 0,
                        message: {
                            message_id,
                            chat,
                            date,
                            document: { file_id: "abc", file_unique_id: "xyz" },
                            caption: "yay!",
                        },
                    }],
                ),
            );
        });
    });
    describe("provides conversation.waitForCommand", () => {
        it("which should be able to wait for a command", async () => {
            assertEquals(
                42,
                await testConversation(
                    async (conversation) => {
                        const ctx = await conversation.waitForCommand("start");
                        assertEquals(ctx.msg.text, "/start");
                        return 42;
                    },
                    [{
                        update_id: 0,
                        message: {
                            message_id,
                            chat,
                            date,
                            document: { file_id: "abc", file_unique_id: "xyz" },
                        },
                    }, slashStart],
                ),
            );
        });
    });
    describe("provides conversation.waitForCallbackQuery", () => {
        it("which should be able to wait for a callback query", async () => {
            assertEquals(
                42,
                await testConversation(
                    async (conversation) => {
                        let ctx = await conversation.waitForCallbackQuery(
                            "data",
                        );
                        assertEquals(ctx.callbackQuery.data, "data");
                        ctx = await conversation.waitForCallbackQuery(/^da.*/);
                        assertEquals(ctx.callbackQuery.data, "data");
                        return 42;
                    },
                    [{
                        update_id: 0,
                        message: {
                            message_id,
                            chat,
                            date,
                            document: { file_id: "abc", file_unique_id: "xyz" },
                        },
                    }, {
                        update_id: 0,
                        callback_query: {
                            id: "abc",
                            chat_instance: "01234",
                            message: {
                                message_id,
                                chat,
                                date,
                                text: "hi",
                            },
                            from: botInfo,
                            data: "data",
                        },
                    }, {
                        update_id: 0,
                        callback_query: {
                            id: "abc",
                            chat_instance: "01234",
                            message: {
                                message_id,
                                chat,
                                date,
                                text: "hi",
                            },
                            from: botInfo,
                        },
                    }, {
                        update_id: 0,
                        callback_query: {
                            id: "abc",
                            chat_instance: "01234",
                            message: {
                                message_id,
                                chat,
                                date,
                                text: "hi",
                            },
                            from: botInfo,
                            data: "data",
                        },
                    }],
                ),
            );
        });
    });
    describe("provides conversation.waitForGameQuery", () => {
        it("which should be able to wait for a game query", async () => {
            assertEquals(
                42,
                await testConversation(
                    async (conversation) => {
                        let ctx = await conversation.waitForGameQuery("game");
                        assertEquals(ctx.callbackQuery.game_short_name, "game");
                        ctx = await conversation.waitForGameQuery(/^ga.*/);
                        assertEquals(ctx.callbackQuery.game_short_name, "game");
                        return 42;
                    },
                    [{
                        update_id: 0,
                        message: {
                            message_id,
                            chat,
                            date,
                            document: { file_id: "abc", file_unique_id: "xyz" },
                        },
                    }, {
                        update_id: 0,
                        callback_query: {
                            id: "abc",
                            chat_instance: "01234",
                            from: botInfo,
                            game_short_name: "game",
                            message: {
                                message_id,
                                chat,
                                date,
                                text: "msg",
                            },
                        },
                    }, {
                        update_id: 0,
                        callback_query: {
                            id: "abc",
                            chat_instance: "01234",
                            from: botInfo,
                            message: {
                                message_id,
                                chat,
                                date,
                                text: "msg",
                            },
                        },
                    }, {
                        update_id: 0,
                        callback_query: {
                            id: "abc",
                            chat_instance: "01234",
                            from: botInfo,
                            game_short_name: "game",
                            message: {
                                message_id,
                                chat,
                                date,
                                text: "msg",
                            },
                        },
                    }],
                ),
            );
        });
    });
    describe("provides conversation.waitFrom", () => {
        it("which should be able to wait for a filter query", async () => {
            await testConversation(
                async (conversation) => {
                    let ctx = await conversation.waitFrom(42);
                    assertEquals(ctx.msg?.text, "yay!");
                    ctx = await conversation.waitFrom(botInfo);
                    assertEquals(ctx.msg?.text, "yay!");
                },
                [{
                    update_id: 0,
                    message: {
                        message_id,
                        from: botInfo,
                        chat,
                        date,
                        text: "nope",
                    },
                }, {
                    update_id: 0,
                    message: {
                        message_id,
                        from: {
                            id: 42,
                            first_name: "Mr. Magic Man",
                            is_bot: false,
                        },
                        chat,
                        date,
                        text: "yay!",
                    },
                }, {
                    update_id: 0,
                    message: {
                        message_id,
                        from: {
                            id: 42,
                            first_name: "Mr. Magic Man",
                            is_bot: false,
                        },
                        chat,
                        date,
                        text: "nope",
                    },
                }, {
                    update_id: 0,
                    message: {
                        message_id,
                        from: botInfo,
                        chat,
                        date,
                        text: "yay!",
                    },
                }],
            );
        });
    });
    describe("provides conversation.waitFrom", () => {
        it("which should be able to wait for a filter query", async () => {
            await testConversation(
                async (conversation) => {
                    let ctx = await conversation.waitFrom(42);
                    assertEquals(ctx.msg?.text, "yay!");
                    ctx = await conversation.waitFrom(botInfo);
                    assertEquals(ctx.msg?.text, "yay!");
                },
                [{
                    update_id: 0,
                    message: {
                        message_id,
                        from: botInfo,
                        chat,
                        date,
                        text: "nope",
                    },
                }, {
                    update_id: 0,
                    message: {
                        message_id,
                        from: {
                            id: 42,
                            first_name: "Mr. Magic Man",
                            is_bot: false,
                        },
                        chat,
                        date,
                        text: "yay!",
                    },
                }, {
                    update_id: 0,
                    message: {
                        message_id,
                        from: {
                            id: 42,
                            first_name: "Mr. Magic Man",
                            is_bot: false,
                        },
                        chat,
                        date,
                        text: "nope",
                    },
                }, {
                    update_id: 0,
                    message: {
                        message_id,
                        from: botInfo,
                        chat,
                        date,
                        text: "yay!",
                    },
                }],
            );
        });
    });
    describe("provides conversation.waitForReplyTo", () => {
        it("which should be able to wait for a reply", async () => {
            assertEquals(
                42,
                await testConversation(
                    async (conversation) => {
                        let ctx = await conversation.waitForReplyTo(
                            message_id,
                        );
                        assertEquals(ctx.msg?.text, "yay!");
                        ctx = await conversation.waitForReplyTo(
                            ctx.msg,
                        );
                        assertEquals(ctx.msg?.text, "yay!");
                        return 42;
                    },
                    [{
                        update_id: 0,
                        message: {
                            message_id: 2,
                            chat,
                            date,
                            text: "nope",
                        },
                    }, {
                        update_id: 0,
                        message: {
                            message_id: 3,
                            reply_to_message: {
                                message_id: message_id - 1,
                                chat,
                                date,
                                text: "nope",
                                reply_to_message: undefined,
                            },
                            chat,
                            date,
                            text: "nope",
                        },
                    }, {
                        update_id: 0,
                        message: {
                            message_id: 2444,
                            reply_to_message: {
                                message_id,
                                chat,
                                date,
                                text: "nope",
                                reply_to_message: undefined,
                            },
                            chat,
                            date,
                            text: "yay!",
                        },
                    }, {
                        update_id: 0,
                        channel_post: {
                            message_id: 27,
                            reply_to_message: {
                                message_id,
                                chat,
                                date,
                                text: "nope",
                                reply_to_message: undefined,
                            },
                            chat,
                            date,
                            text: "nah",
                        },
                    }, {
                        update_id: 0,
                        channel_post: {
                            message_id: 2,
                            reply_to_message: {
                                message_id: 2444,
                                chat,
                                date,
                                text: "hmm",
                                reply_to_message: undefined,
                            },
                            chat,
                            date,
                            text: "yay!",
                        },
                    }],
                ),
            );
        });
    });
    describe("provides conversation.external", () => {
        it("which should store external data", async () => {
            let random = -1;
            await testConversation(
                async (conversation) => {
                    const rnd = await conversation.external(() =>
                        Promise.resolve(Math.random())
                    );
                    if (random === -1) random = rnd;
                    assertEquals(random, rnd);
                    while (true) await conversation.wait();
                },
                [slashStart, slashStart, slashStart, slashStart],
            );
        });
        it("which should store external data in a different format", async () => {
            let random = -1;
            await testConversation(
                async (conversation) => {
                    const rnd = await conversation.external({
                        beforeStore: (v) =>
                            Promise.resolve(v).then((v) => v - 1),
                        afterLoad: (v) => Promise.resolve(v + 1),
                        task: () => Promise.resolve(Math.random()),
                    });
                    if (random === -1) random = rnd;
                    assertEquals(random, rnd);
                    while (true) await conversation.wait();
                },
                [slashStart, slashStart, slashStart, slashStart],
            );
        });
        it("which should store grammY errors", async () => {
            await testConversation(
                async (conversation) => {
                    try {
                        await conversation.external(() =>
                            Promise.reject(
                                new GrammyError(
                                    "msg",
                                    {
                                        ok: false,
                                        error_code: 42,
                                        description: "nope",
                                    },
                                    "sendMessage",
                                    {},
                                ),
                            )
                        );
                    } catch (e) {
                        assertInstanceOf(e, GrammyError);
                        assertStringIncludes(e.message, "nope");
                    }
                    const err = await conversation.external(() =>
                        new Error("hmpf")
                    );
                    try {
                        await conversation.external(() =>
                            Promise.reject(new HttpError("msg", err))
                        );
                    } catch (e) {
                        assertInstanceOf(e, HttpError);
                        assertEquals(e.error, err);
                    }
                    while (true) await conversation.wait();
                },
                [slashStart, slashStart, slashStart, slashStart],
            );
        });
        it("which should store external errors", async () => {
            let random = -1;
            await testConversation(
                async (conversation) => {
                    try {
                        await conversation.external(() =>
                            Promise.reject(Math.random())
                        );
                    } catch (rnd) {
                        if (random === -1) random = rnd;
                        assertEquals(random, rnd);
                    }
                    while (true) await conversation.wait();
                },
                [slashStart, slashStart, slashStart, slashStart],
            );
        });
        it("which should store external errors in a different format", async () => {
            let random = -1;
            await testConversation(
                async (conversation) => {
                    try {
                        await conversation.external({
                            beforeStore: (v) =>
                                Promise.resolve(v).then((v) => v - 1),
                            afterLoad: (v) => Promise.resolve(v + 1),
                            task: () => Promise.resolve(Math.random()),
                        });
                    } catch (rnd) {
                        if (random === -1) random = rnd;
                        assertEquals(random, rnd);
                    }
                    while (true) await conversation.wait();
                },
                [slashStart, slashStart, slashStart, slashStart],
            );
        });
    });
    describe("provides conversation.session", () => {
        it("which should verify it has a current context object", () => {
            const handle = new ConversationHandle(
                new Context(
                    undefined as any,
                    new Api(""),
                    botInfo,
                ) as MyContext,
                { log: { u: [] }, last: 0 },
                resolver(),
                undefined,
            );
            assertThrows(() => handle.session, "No context");
            assertThrows(() => (handle.session = undefined), "No context");
        });
        it("which should be ctx.session", async () => {
            type C = MyContext & SessionFlavor<{ foo: string }>;
            const bot = new Bot<C>(
                "dummy",
                { botInfo },
            );
            async function conv(conversation: Conversation<C>, ctx: C) {
                assertEquals(conversation.session, ctx.session);
                ctx.session.foo = "okay?";
                assertEquals(conversation.session, ctx.session);
                ctx = await conversation.wait();
                assertEquals(conversation.session, ctx.session);
                conversation.session.foo = "hmm";
                assertEquals(conversation.session, ctx.session);
                ctx = await conversation.wait();
                assertEquals(conversation.session, ctx.session);
                throw "done";
            }
            bot.use(
                lazySession({ initial: () => ({ foo: "hi" }) }),
                conversations(),
                createConversation(conv),
            );
            bot.command("start", (ctx) => ctx.conversation.enter("conv"));
            await bot.handleUpdate(slashStart);
            await bot.handleUpdate(slashStart);
            assertRejects(() => bot.handleUpdate(slashStart), BotError, "done");
        });
    });
    describe("provides conversation.sleep", () => {
        it("which should sleep", async () => {
            await testConversation(
                async (conversation) => {
                    const before = Date.now();
                    await conversation.sleep(50);
                    const after = Date.now();
                    assert(
                        before + 50 <= after,
                        `before: ${before}, after: ${after}`,
                    );
                },
            );
        });
        it("which should not sleep during replaying", async () => {
            await testConversation(
                async (conversation) => {
                    const before = Date.now();
                    await conversation.sleep(50);
                    const after = Date.now();
                    if (conversation._isReplaying) {
                        assert(before + 5 > after);
                    }
                    while (true) await conversation.wait();
                },
                [slashStart, slashStart, slashStart, slashStart],
            );
        });
    });
    describe("provides conversation.random", () => {
        it("which should return stable random numbers", async () => {
            let random = -1;
            await testConversation(
                async (conversation) => {
                    const rnd = await conversation.random();
                    if (random === -1) random = rnd;
                    assertEquals(random, rnd);
                    while (true) await conversation.wait();
                },
                [slashStart, slashStart, slashStart, slashStart],
            );
        });
    });
    describe("provides conversation.log and conversation.error", () => {
        it("which should print logs", async () => {
            const log = stub(console, "log");
            const error = stub(console, "error");
            await testConversation((conversation) => {
                conversation.log("debug");
                conversation.error("err");
            });
            assertEquals(log.calls.length, 1);
            assertEquals(log.calls[0].args, ["debug"]);
            log.restore();
            assertEquals(error.calls.length, 1);
            assertEquals(error.calls[0].args, ["err"]);
            error.restore();
        });
        it("which should not print logs during replaying", async () => {
            const log = stub(console, "log");
            const error = stub(console, "error");
            await testConversation(async (conversation) => {
                conversation.log("debug");
                conversation.error("err");
                while (true) await conversation.wait();
            }, [slashStart, slashStart]);
            assertEquals(log.calls.length, 1);
            assertEquals(log.calls[0].args, ["debug"]);
            log.restore();
            assertEquals(error.calls.length, 1);
            assertEquals(error.calls[0].args, ["err"]);
            error.restore();
        });
    });
    describe("provides conversation.now", () => {
        it("which should return stable time values", async () => {
            let now = -1;
            await testConversation(
                async (conversation) => {
                    const time = await conversation.now();
                    if (now === -1) now = time;
                    assertEquals(now, time);
                    while (true) await conversation.wait();
                },
                [slashStart, slashStart, slashStart, slashStart],
            );
        });
    });
    describe("provides conversation.run", () => {
        it("which should run middleware", async () => {
            assertEquals(
                42,
                await testConversation(
                    async (conversation, ctx) => {
                        await conversation.run((c) => {
                            assertEquals(ctx, c);
                            assertEquals(c.update, slashStart);
                        });
                        return 42;
                    },
                    [slashStart],
                ),
            );
        });
        it("which should run middleware before a wait", async () => {
            let seq = "";
            const mw = spy((
                ctx: MyContext,
                next: NextFunction,
            ) => (seq += ctx.msg?.text ?? "m", next()));
            const msg: Update = {
                update_id: 10,
                message: { message_id, chat, date, text: "t" },
            };
            assertEquals(
                42,
                await testConversation(
                    async (conversation) => {
                        seq += "a";
                        await conversation.run(mw);
                        seq += "b";
                        await conversation.wait();
                        seq += "c";
                        return 42;
                    },
                    [msg],
                ),
            );
            assertEquals(seq, "a/startba/startbtc");
            assertEquals(mw.calls.length, 3);
            assertEquals(mw.calls[0].args[0].update, slashStart);
            assertEquals(mw.calls[1].args[0].update, slashStart);
            assertEquals(mw.calls[2].args[0].update, msg);
        });
        it("which should pass all future context objects through the already installed middleware", async () => {
            const p: Update = {
                update_id: 43,
                message: { message_id, chat, date, text: "p" },
            };
            const q: Update = {
                update_id: 43,
                message: { message_id, chat, date, text: "q" },
            };
            const r: Update = {
                update_id: 43,
                message: { message_id, chat, date, text: "r" },
            };
            let seq = "";
            assertEquals(
                42,
                await testConversation(
                    async (conversation) => {
                        await conversation.external(() => seq += "a");
                        await conversation.wait(); // p
                        await conversation.external(() => seq += "b");
                        await conversation.run(async (ctx, next) => {
                            seq += ctx.msg?.text ?? "x";
                            seq += "1";
                            await next();
                            seq += "2";
                        });
                        await conversation.external(() => seq += "c");
                        await conversation.wait(); // q
                        await conversation.external(() => seq += "d");
                        await conversation.run(async (ctx, next) => {
                            seq += ctx.msg?.text ?? "y";
                            seq += "3";
                            await next();
                            seq += "4";
                        });
                        await conversation.external(() => seq += "e");
                        await conversation.run(async (ctx, next) => {
                            seq += ctx.msg?.text ?? "z";
                            seq += "5";
                            await next();
                            seq += "6";
                        });
                        await conversation.external(() => seq += "f");
                        await conversation.wait(); // r
                        await conversation.external(() => seq += "g");
                        return 42;
                    },
                    [p, q, r],
                    [],
                    (
                        ctx,
                        next,
                    ) => (seq += "|" + (ctx.msg?.text ?? "0"), next()),
                ),
            );
            assertEquals(
                seq,
                "|/starta|pbp12c|qp12q12dq34eq56f|rp12q12q34q56r12r34r56g", // read closely
            );
        });
        it("which should allow middleware to consume updates", async () => {
            const p: Update = {
                update_id: 43,
                message: { message_id, chat, date, text: "p" },
            };
            const q: Update = {
                update_id: 43,
                message: { message_id, chat, date, text: "q" },
            };
            const r: Update = {
                update_id: 43,
                message: { message_id, chat, date, text: "r" },
            };
            async function conv(conversation: MyConversation, ctx: MyContext) {
                await conversation.run(async (ctx, next) => {
                    if (!ctx.hasText("q")) await next();
                });
                assertFalse(ctx.hasText("q"));
                return 42;
            }
            for (const u of [slashStart, p, q, r]) {
                assertEquals(42, await testConversation(conv, u));
            }
        });
    });
});<|MERGE_RESOLUTION|>--- conflicted
+++ resolved
@@ -358,9 +358,6 @@
             ],
         );
     });
-<<<<<<< HEAD
-    it("should be able to wait with timeouts", async () => {
-=======
     it("should replay errors in API calls", async () => {
         const msg = { message_id: 0, chat, date, text: "Hi there!" };
         const err: ApiError = {
@@ -392,7 +389,6 @@
         );
     });
     it("should be able to skip updates", async () => {
->>>>>>> b34dc197
         const bot = new Bot<MyContext>("dummy", { botInfo });
         const api = spy((
             _prev,
